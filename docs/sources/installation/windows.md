--- conflicted
+++ resolved
@@ -19,11 +19,8 @@
 Although you will be using Windows Docker client, the docker engine hosting the
 containers will still be running on Linux. Until the Docker engine for Windows
 is developed, you can launch only Linux containers from your Windows machine.
-<<<<<<< HEAD
-=======
 
 ![Windows Architecture Diagram](/installation/images/win_docker_host.svg)
->>>>>>> 2daede5a
 
 ## Demonstration
 
@@ -33,11 +30,7 @@
 
 1. Download the latest release of the
    [Docker for Windows Installer](https://github.com/boot2docker/windows-installer/releases/latest).
-<<<<<<< HEAD
-2. Run the installer, which will install Docker Client or Windows, VirtualBox,
-=======
 2. Run the installer, which will install Docker Client for Windows, VirtualBox,
->>>>>>> 2daede5a
    Git for Windows (MSYS-git), the boot2docker Linux ISO, and the Boot2Docker
    management tool.
    ![](/installation/images/windows-installer.png)
@@ -66,11 +59,7 @@
 This should download the very small `hello-world` image and print a
 `Hello from Docker.` message.
 
-<<<<<<< HEAD
-## Using docker from Windows Command Line Prompt (cmd.exe)
-=======
 ## Using Docker from Windows Command Line Prompt (cmd.exe)
->>>>>>> 2daede5a
 
 Launch a Windows Command Line Prompt (cmd.exe).
 
@@ -78,11 +67,7 @@
 include `bin` folder of the Git installation (which has ssh.exe) to the `%PATH%`
 environment variable by running:
 
-<<<<<<< HEAD
-	set PATH=%PATH%;"c:\Program Files (x86)\Git\bin"
-=======
     set PATH=%PATH%;"c:\Program Files (x86)\Git\bin"
->>>>>>> 2daede5a
 
 and then we can run the `boot2docker start` command to start the Boot2Docker VM.
 (Run `boot2docker init` command if you get an error saying machine does not
@@ -92,19 +77,11 @@
 
 ![](/installation/images/windows-boot2docker-cmd.png)
 
-<<<<<<< HEAD
-## Using docker from PowerShell
-
-Launch a PowerShell window, then you need to add `ssh.exe` to your PATH:
-
-	$Env:Path = "${Env:Path};c:\Program Files (x86)\Git\bin"
-=======
 ## Using Docker from PowerShell
 
 Launch a PowerShell window, then you need to add `ssh.exe` to your PATH:
 
     $Env:Path = "${Env:Path};c:\Program Files (x86)\Git\bin"
->>>>>>> 2daede5a
 
 and after running `boot2docker start` command it will print PowerShell commands
 to set the environment variables to connect Docker running inside VM. Run these
@@ -173,15 +150,12 @@
 - then click: "Save Private Key".
 - Then use the saved file to login with PuTTY using `docker@127.0.0.1:2022`.
 
-<<<<<<< HEAD
-=======
 ## Uninstallation
 
 You can uninstall Boot2Docker using Window's standard process for removing programs.
 This process does not remove the `docker-install.exe` file. You must delete that file
 yourself.
 
->>>>>>> 2daede5a
 ## References
 
 If you have Docker hosts running and if you don't wish to do a 
