package docker

import (
	"github.com/dotcloud/docker/utils"
	"io"
	"io/ioutil"
	"os"
	"path"
	"path/filepath"
	"strings"
	"testing"
)

// This file contains utility functions for docker's unit test suite.
// It has to be named XXX_test.go, apparently, in other to access private functions
// from other XXX_test.go functions.

// Create a temporary runtime suitable for unit testing.
// Call t.Fatal() at the first error.
func mkRuntime(f Fataler) *Runtime {
	runtime, err := newTestRuntime()
	if err != nil {
		f.Fatal(err)
	}
	return runtime
}

// A common interface to access the Fatal method of
// both testing.B and testing.T.
type Fataler interface {
	Fatal(args ...interface{})
}

func newTestRuntime() (*Runtime, error) {
	root, err := ioutil.TempDir("", "docker-test")
	if err != nil {
		return nil, err
	}
	if err := os.Remove(root); err != nil {
		return nil, err
	}
	if err := utils.CopyDirectory(unitTestStoreBase, root); err != nil {
		return nil, err
	}

<<<<<<< HEAD
	config := &DaemonConfig{
		GraphPath:   root,
		AutoRestart: false,
	}
	runtime, err := NewRuntimeFromDirectory(config)
=======
	runtime, err := NewRuntimeFromDirectory(root, NewDeviceSetWrapper(globalRuntime.deviceSet, filepath.Base(root)), false)
>>>>>>> f6913592
	if err != nil {
		return nil, err
	}
	runtime.UpdateCapabilities(true)
	return runtime, nil
}

// Write `content` to the file at path `dst`, creating it if necessary,
// as well as any missing directories.
// The file is truncated if it already exists.
// Call t.Fatal() at the first error.
func writeFile(dst, content string, t *testing.T) {
	// Create subdirectories if necessary
	if err := os.MkdirAll(path.Dir(dst), 0700); err != nil && !os.IsExist(err) {
		t.Fatal(err)
	}
	f, err := os.OpenFile(dst, os.O_CREATE|os.O_RDWR|os.O_TRUNC, 0700)
	if err != nil {
		t.Fatal(err)
	}
	// Write content (truncate if it exists)
	if _, err := io.Copy(f, strings.NewReader(content)); err != nil {
		t.Fatal(err)
	}
}

// Return the contents of file at path `src`.
// Call t.Fatal() at the first error (including if the file doesn't exist)
func readFile(src string, t *testing.T) (content string) {
	f, err := os.Open(src)
	if err != nil {
		t.Fatal(err)
	}
	data, err := ioutil.ReadAll(f)
	if err != nil {
		t.Fatal(err)
	}
	return string(data)
}

// Create a test container from the given runtime `r` and run arguments `args`.
// If the image name is "_", (eg. []string{"-i", "-t", "_", "bash"}, it is
// dynamically replaced by the current test image.
// The caller is responsible for destroying the container.
// Call t.Fatal() at the first error.
func mkContainer(r *Runtime, args []string, t *testing.T) (*Container, *HostConfig, error) {
	config, hostConfig, _, err := ParseRun(args, nil)
	defer func() {
		if err != nil && t != nil {
			t.Fatal(err)
		}
	}()
	if err != nil {
		return nil, nil, err
	}
	if config.Image == "_" {
		config.Image = GetTestImage(r).ID
	}
	c, _, err := r.Create(config)
	if err != nil {
		return nil, nil, err
	}
	return c, hostConfig, nil
}

// Create a test container, start it, wait for it to complete, destroy it,
// and return its standard output as a string.
// The image name (eg. the XXX in []string{"-i", "-t", "XXX", "bash"}, is dynamically replaced by the current test image.
// If t is not nil, call t.Fatal() at the first error. Otherwise return errors normally.
func runContainer(r *Runtime, args []string, t *testing.T) (output string, err error) {
	defer func() {
		if err != nil && t != nil {
			t.Fatal(err)
		}
	}()
	container, hostConfig, err := mkContainer(r, args, t)
	if err != nil {
		return "", err
	}
	defer r.Destroy(container)
	stdout, err := container.StdoutPipe()
	if err != nil {
		return "", err
	}
	defer stdout.Close()
	if err := container.Start(hostConfig); err != nil {
		return "", err
	}
	container.Wait()
	data, err := ioutil.ReadAll(stdout)
	if err != nil {
		return "", err
	}
	output = string(data)
	return
}

func TestCompareConfig(t *testing.T) {
	volumes1 := make(map[string]struct{})
	volumes1["/test1"] = struct{}{}
	config1 := Config{
		Dns:         []string{"1.1.1.1", "2.2.2.2"},
		PortSpecs:   []string{"1111:1111", "2222:2222"},
		Env:         []string{"VAR1=1", "VAR2=2"},
		VolumesFrom: "11111111",
		Volumes:     volumes1,
	}
	config2 := Config{
		Dns:         []string{"0.0.0.0", "2.2.2.2"},
		PortSpecs:   []string{"1111:1111", "2222:2222"},
		Env:         []string{"VAR1=1", "VAR2=2"},
		VolumesFrom: "11111111",
		Volumes:     volumes1,
	}
	config3 := Config{
		Dns:         []string{"1.1.1.1", "2.2.2.2"},
		PortSpecs:   []string{"0000:0000", "2222:2222"},
		Env:         []string{"VAR1=1", "VAR2=2"},
		VolumesFrom: "11111111",
		Volumes:     volumes1,
	}
	config4 := Config{
		Dns:         []string{"1.1.1.1", "2.2.2.2"},
		PortSpecs:   []string{"0000:0000", "2222:2222"},
		Env:         []string{"VAR1=1", "VAR2=2"},
		VolumesFrom: "22222222",
		Volumes:     volumes1,
	}
	volumes2 := make(map[string]struct{})
	volumes2["/test2"] = struct{}{}
	config5 := Config{
		Dns:         []string{"1.1.1.1", "2.2.2.2"},
		PortSpecs:   []string{"0000:0000", "2222:2222"},
		Env:         []string{"VAR1=1", "VAR2=2"},
		VolumesFrom: "11111111",
		Volumes:     volumes2,
	}
	if CompareConfig(&config1, &config2) {
		t.Fatalf("CompareConfig should return false, Dns are different")
	}
	if CompareConfig(&config1, &config3) {
		t.Fatalf("CompareConfig should return false, PortSpecs are different")
	}
	if CompareConfig(&config1, &config4) {
		t.Fatalf("CompareConfig should return false, VolumesFrom are different")
	}
	if CompareConfig(&config1, &config5) {
		t.Fatalf("CompareConfig should return false, Volumes are different")
	}
	if !CompareConfig(&config1, &config1) {
		t.Fatalf("CompareConfig should return true")
	}
}

func TestMergeConfig(t *testing.T) {
	volumesImage := make(map[string]struct{})
	volumesImage["/test1"] = struct{}{}
	volumesImage["/test2"] = struct{}{}
	configImage := &Config{
		Dns:         []string{"1.1.1.1", "2.2.2.2"},
		PortSpecs:   []string{"1111:1111", "2222:2222"},
		Env:         []string{"VAR1=1", "VAR2=2"},
		VolumesFrom: "1111",
		Volumes:     volumesImage,
	}

	volumesUser := make(map[string]struct{})
	volumesUser["/test3"] = struct{}{}
	configUser := &Config{
		Dns:       []string{"3.3.3.3"},
		PortSpecs: []string{"3333:2222", "3333:3333"},
		Env:       []string{"VAR2=3", "VAR3=3"},
		Volumes:   volumesUser,
	}

	MergeConfig(configUser, configImage)

	if len(configUser.Dns) != 3 {
		t.Fatalf("Expected 3 dns, 1.1.1.1, 2.2.2.2 and 3.3.3.3, found %d", len(configUser.Dns))
	}
	for _, dns := range configUser.Dns {
		if dns != "1.1.1.1" && dns != "2.2.2.2" && dns != "3.3.3.3" {
			t.Fatalf("Expected 1.1.1.1 or 2.2.2.2 or 3.3.3.3, found %s", dns)
		}
	}

	if len(configUser.ExposedPorts) != 3 {
		t.Fatalf("Expected 3 portSpecs, 1111, 2222 and 3333, found %d", len(configUser.PortSpecs))
	}
	for portSpecs := range configUser.ExposedPorts {
		if portSpecs.Port() != "1111" && portSpecs.Port() != "2222" && portSpecs.Port() != "3333" {
			t.Fatalf("Expected 1111 or 2222 or 3333, found %s", portSpecs)
		}
	}
	if len(configUser.Env) != 3 {
		t.Fatalf("Expected 3 env var, VAR1=1, VAR2=3 and VAR3=3, found %d", len(configUser.Env))
	}
	for _, env := range configUser.Env {
		if env != "VAR1=1" && env != "VAR2=3" && env != "VAR3=3" {
			t.Fatalf("Expected VAR1=1 or VAR2=3 or VAR3=3, found %s", env)
		}
	}

	if len(configUser.Volumes) != 3 {
		t.Fatalf("Expected 3 volumes, /test1, /test2 and /test3, found %d", len(configUser.Volumes))
	}
	for v := range configUser.Volumes {
		if v != "/test1" && v != "/test2" && v != "/test3" {
			t.Fatalf("Expected /test1 or /test2 or /test3, found %s", v)
		}
	}

	if configUser.VolumesFrom != "1111" {
		t.Fatalf("Expected VolumesFrom to be 1111, found %s", configUser.VolumesFrom)
	}
}

func TestParseLxcConfOpt(t *testing.T) {
	opts := []string{"lxc.utsname=docker", "lxc.utsname = docker "}

	for _, o := range opts {
		k, v, err := parseLxcOpt(o)
		if err != nil {
			t.FailNow()
		}
		if k != "lxc.utsname" {
			t.Fail()
		}
		if v != "docker" {
			t.Fail()
		}
	}
}

func TestParseNetworkOptsPrivateOnly(t *testing.T) {
	ports, bindings, err := parsePortSpecs([]string{"192.168.1.100::80"})
	if err != nil {
		t.Fatal(err)
	}
	if len(ports) != 1 {
		t.Logf("Expected 1 got %d", len(ports))
		t.FailNow()
	}
	if len(bindings) != 1 {
		t.Logf("Expected 1 got %d", len(bindings))
		t.FailNow()
	}
	for k := range ports {
		if k.Proto() != "tcp" {
			t.Logf("Expected tcp got %s", k.Proto())
			t.Fail()
		}
		if k.Port() != "80" {
			t.Logf("Expected 80 got %s", k.Port())
			t.Fail()
		}
		b, exists := bindings[k]
		if !exists {
			t.Log("Binding does not exist")
			t.FailNow()
		}
		if len(b) != 1 {
			t.Logf("Expected 1 got %d", len(b))
			t.FailNow()
		}
		s := b[0]
		if s.HostPort != "" {
			t.Logf("Expected \"\" got %s", s.HostPort)
			t.Fail()
		}
		if s.HostIp != "192.168.1.100" {
			t.Fail()
		}
	}
}

func TestParseNetworkOptsPublic(t *testing.T) {
	ports, bindings, err := parsePortSpecs([]string{"192.168.1.100:8080:80"})
	if err != nil {
		t.Fatal(err)
	}
	if len(ports) != 1 {
		t.Logf("Expected 1 got %d", len(ports))
		t.FailNow()
	}
	if len(bindings) != 1 {
		t.Logf("Expected 1 got %d", len(bindings))
		t.FailNow()
	}
	for k := range ports {
		if k.Proto() != "tcp" {
			t.Logf("Expected tcp got %s", k.Proto())
			t.Fail()
		}
		if k.Port() != "80" {
			t.Logf("Expected 80 got %s", k.Port())
			t.Fail()
		}
		b, exists := bindings[k]
		if !exists {
			t.Log("Binding does not exist")
			t.FailNow()
		}
		if len(b) != 1 {
			t.Logf("Expected 1 got %d", len(b))
			t.FailNow()
		}
		s := b[0]
		if s.HostPort != "8080" {
			t.Logf("Expected 8080 got %s", s.HostPort)
			t.Fail()
		}
		if s.HostIp != "192.168.1.100" {
			t.Fail()
		}
	}
}

func TestParseNetworkOptsUdp(t *testing.T) {
	ports, bindings, err := parsePortSpecs([]string{"192.168.1.100::6000/udp"})
	if err != nil {
		t.Fatal(err)
	}
	if len(ports) != 1 {
		t.Logf("Expected 1 got %d", len(ports))
		t.FailNow()
	}
	if len(bindings) != 1 {
		t.Logf("Expected 1 got %d", len(bindings))
		t.FailNow()
	}
	for k := range ports {
		if k.Proto() != "udp" {
			t.Logf("Expected udp got %s", k.Proto())
			t.Fail()
		}
		if k.Port() != "6000" {
			t.Logf("Expected 6000 got %s", k.Port())
			t.Fail()
		}
		b, exists := bindings[k]
		if !exists {
			t.Log("Binding does not exist")
			t.FailNow()
		}
		if len(b) != 1 {
			t.Logf("Expected 1 got %d", len(b))
			t.FailNow()
		}
		s := b[0]
		if s.HostPort != "" {
			t.Logf("Expected \"\" got %s", s.HostPort)
			t.Fail()
		}
		if s.HostIp != "192.168.1.100" {
			t.Fail()
		}
	}
}

type DeviceSetWrapper struct {
	wrapped DeviceSet
	prefix  string
}

func (wrapper *DeviceSetWrapper) wrap(hash string) string {
	if hash != "" {
		hash = wrapper.prefix + "-" + hash
	}
	return hash
}

func (wrapper *DeviceSetWrapper) AddDevice(hash, baseHash string) error {
	return wrapper.wrapped.AddDevice(wrapper.wrap(hash), wrapper.wrap(baseHash))
}

func (wrapper *DeviceSetWrapper) SetInitialized(hash string) error {
	return wrapper.wrapped.SetInitialized(wrapper.wrap(hash))
}

func (wrapper *DeviceSetWrapper) DeactivateDevice(hash string) error {
	return wrapper.wrapped.DeactivateDevice(wrapper.wrap(hash))
}

func (wrapper *DeviceSetWrapper) Shutdown() error {
	return nil
}

func (wrapper *DeviceSetWrapper) RemoveDevice(hash string) error {
	return wrapper.wrapped.RemoveDevice(wrapper.wrap(hash))
}

func (wrapper *DeviceSetWrapper) MountDevice(hash, path string) error {
	return wrapper.wrapped.MountDevice(wrapper.wrap(hash), path)
}

func (wrapper *DeviceSetWrapper) UnmountDevice(hash, path string) error {
	return wrapper.wrapped.UnmountDevice(wrapper.wrap(hash), path)
}

func (wrapper *DeviceSetWrapper) HasDevice(hash string) bool {
	return wrapper.wrapped.HasDevice(wrapper.wrap(hash))
}

func (wrapper *DeviceSetWrapper) HasInitializedDevice(hash string) bool {
	return wrapper.wrapped.HasInitializedDevice(wrapper.wrap(hash))
}

func (wrapper *DeviceSetWrapper) HasActivatedDevice(hash string) bool {
	return wrapper.wrapped.HasActivatedDevice(wrapper.wrap(hash))
}

func NewDeviceSetWrapper(wrapped DeviceSet, prefix string) DeviceSet {
	return &DeviceSetWrapper{
		wrapped: wrapped,
		prefix:  prefix,
	}
}<|MERGE_RESOLUTION|>--- conflicted
+++ resolved
@@ -43,15 +43,12 @@
 		return nil, err
 	}
 
-<<<<<<< HEAD
 	config := &DaemonConfig{
 		GraphPath:   root,
 		AutoRestart: false,
+		DeviceSet:   NewDeviceSetWrapper(globalRuntime.config.DeviceSet, filepath.Base(root)),
 	}
 	runtime, err := NewRuntimeFromDirectory(config)
-=======
-	runtime, err := NewRuntimeFromDirectory(root, NewDeviceSetWrapper(globalRuntime.deviceSet, filepath.Base(root)), false)
->>>>>>> f6913592
 	if err != nil {
 		return nil, err
 	}
